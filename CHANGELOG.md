--- conflicted
+++ resolved
@@ -11,13 +11,8 @@
 ### Removed
 ### Fixed
 
-<<<<<<< HEAD
-## [1.2.0] - 2017-09-10
-### Fixed
-=======
 ## [1.2.0] - 2017-10-09
 ### Added
->>>>>>> 6ccb9076
 - Added methods for retrieving weekly charts. Thanks @Bruno7kp!
 
 ## [1.1.2] - 2017-09-04
